--- conflicted
+++ resolved
@@ -1,110 +1,8 @@
 from utils.openai import call_openai, update_excel_file
 
 
-<<<<<<< HEAD
-load_dotenv()
-
-def get_api_key():
-    api_key = os.getenv("OPENAI_API_KEY")
-    if not api_key:
-        raise ValueError("OPENAI_API_KEY environment variable not set")
-    return api_key
-
-def get_client():
-    return OpenAI(api_key=get_api_key())
-
-def call_openai_json(prompt: str, model="gpt-4o", temperature=1.0, use_web_search=False) -> dict:
-    client = get_client()
-    
-    if use_web_search and model == "gpt-4o":
-        print("[INFO] Using web search for current information")
-        return _call_with_web_search(client, prompt)
-    else:
-        print("[INFO] Using standard chat completion")
-        return _call_standard_chat(client, prompt, model, temperature)
-
-def _call_with_web_search(client, prompt: str) -> dict:
-    try:
-        response = client.responses.create(
-            model="gpt-4o",
-            input=prompt,
-            tools=[{"type": "web_search"}]
-        )
-        
-        output_message = next(
-            (item for item in response.output if getattr(item, "type", "") == "message"), None
-        )
-        
-        if not output_message:
-            print("[ERROR] No assistant message found.")
-            return {"error": "No output message found"}
-        
-        texts = [c.text for c in getattr(output_message, "content", []) if hasattr(c, "text")]
-        content = "\n".join(texts).strip()
-        print(f"[INFO] Raw content (web search): {content}")
-        
-        try:
-            texts = [c.text for c in getattr(output_message, "content", []) if hasattr(c, "text")]
-            content = "\n".join(texts).strip()
-            # print(f"[INFO] Raw content (web search): {content}")
-
-            if content.startswith("{") or content.startswith("["):
-                return json.loads(content)
-            else:
-                return {"response": content}
-
-        except json.JSONDecodeError as e:
-            print(f"JSON decode failed: {e}")
-            return {"response": content}
-            
-    except Exception as e:
-        print(f"[ERROR] Web search API error: {e}")
-        return {"error": str(e)}
-
-def _call_standard_chat(client, prompt: str, model: str, temperature: float) -> dict:
-    try:
-        response = client.chat.completions.create(
-            model=model,
-            messages=[{"role": "user", "content": prompt}],
-            temperature=temperature
-        )
-        
-        raw = response.choices[0].message.content.strip()
-        
-        if raw.startswith("```"):
-            raw = re.sub(r"^```(?:json)?\n?", "", raw)
-            raw = re.sub(r"\n?```$", "", raw)
-        
-        try:
-            return json.loads(raw)
-        except json.JSONDecodeError:
-            print("Failed to parse JSON. Returning raw response.")
-            print("Failed to parse JSON. Raw response:")
-            print(raw)
-            return {"response": raw}
-            
-    except Exception as e:
-        print(f"[ERROR] Standard chat API error: {e}")
-        return {"error": str(e)}
-    
-def update_excel_file(question: str, response: str):
-    excel_file = "Analiza_promptów.xlsx"
-    wb = openpyxl.load_workbook(excel_file)
-    sheet = wb.active
-    
-    last_row = sheet.max_row
-    sheet.cell(row=last_row + 1, column=2).value = question
-    sheet.cell(row=last_row + 1, column=3).value = response
-    
-    wb.save(excel_file)
-
 question = "Podaj informacje o grantach badawczych dostępnych dla projektów AI w medycynie w 2024 roku"
-response = call_openai_json(question, use_web_search=True)
-=======
-question = "Kim jest Patryk Żywica?"
 response = call_openai(question, use_web_search=True)
-print(response)
->>>>>>> d868ab96
 
 if 'error' not in response:
     if 'response' in response:
